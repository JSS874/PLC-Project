--- conflicted
+++ resolved
@@ -1,10 +1,7 @@
 package plc.project;
-<<<<<<< HEAD
+
 import java.math.BigDecimal;
 import java.math.BigInteger;
-=======
-
->>>>>>> 5af815d2
 import java.util.ArrayList;
 import java.util.List;
 import java.util.Optional;
@@ -464,7 +461,6 @@
      * not strictly necessary.
      */
     public Ast.Expression parsePrimaryExpression() throws ParseException {
-<<<<<<< HEAD
         // Check if it's a literal (NIL, TRUE, FALSE, integer, decimal, character, string)
         if (match("NIL")) {
             return new Ast.Expression.Literal(null);
@@ -529,10 +525,6 @@
 
         // If none of the above matched, throw a ParseException
         throw new ParseException("Invalid primary expression", tokens.get(0).getIndex());
-=======
-
-        throw new UnsupportedOperationException(); //TODO
->>>>>>> 5af815d2
     }
 
 
